import 'reflect-metadata';

/* ──────────── OpenTelemetry bootstrap (BEFORE Express) ──────────── */
import { NodeSDK } from '@opentelemetry/sdk-node';
import { getNodeAutoInstrumentations } from '@opentelemetry/auto-instrumentations-node';
import { OTLPTraceExporter } from '@opentelemetry/exporter-trace-otlp-http';
import { OTLPMetricExporter } from '@opentelemetry/exporter-metrics-otlp-http';
import { resourceFromAttributes } from '@opentelemetry/resources';
import { SemanticResourceAttributes as SRA } from '@opentelemetry/semantic-conventions';
import { PeriodicExportingMetricReader } from '@opentelemetry/sdk-metrics';
import { HttpInstrumentation } from '@opentelemetry/instrumentation-http';
import { ExpressInstrumentation, ExpressRequestInfo } from '@opentelemetry/instrumentation-express';
import { PrismaInstrumentation } from '@prisma/instrumentation';
import { Span } from '@opentelemetry/api';

/* === Resource descriptor === */
const resource = resourceFromAttributes({
  [SRA.SERVICE_NAME]: 'backend',
  [SRA.SERVICE_VERSION]: '1.0.0',
  'deployment.environment': process.env.NODE_ENV ?? 'development',
});

/* === Exporters === */
const traceExporter = new OTLPTraceExporter({
  url: 'http://otel-collector:4318/v1/traces',
});
const metricExporter = new OTLPMetricExporter({
  url: 'http://otel-collector:4318/v1/metrics',
});

/* === Metric reader === */
const metricReader = new PeriodicExportingMetricReader({
  exporter: metricExporter,
  exportIntervalMillis: 60_000,
});

/* === HTTP & Express instrumentation with rich hooks === */
const expressInstr = new ExpressInstrumentation({
  spanNameHook: (info: ExpressRequestInfo): string => {
    const method = (info.request as any)?.method ?? '';
    return `${method} ${info.route}`;
  },
  requestHook(span: Span, info: ExpressRequestInfo): void {
    const req = info.request as import('express').Request;
    span.setAttribute('http.request.headers', JSON.stringify(req.headers));
    span.setAttribute('http.req.query', JSON.stringify(req.query));
    span.setAttribute('http.req.params', JSON.stringify(req.params));

    if (req.body && Object.keys(req.body).length > 0) {
      span.setAttribute('http.request.body', JSON.stringify(req.body).slice(0, 4_096));
    }
  },
});

const httpInstr = new HttpInstrumentation();
const prismaInstr = new PrismaInstrumentation();

/* === Build & start the SDK (sync in SDK v2) === */
export const otelSDK = new NodeSDK({
  resource,
  traceExporter,
  metricReader,
  instrumentations: [
    httpInstr,
    expressInstr,
    prismaInstr,
    getNodeAutoInstrumentations(), // DB & other libraries
  ],
});

/* ──────────── Express-related imports (AFTER OTEL init code) ──────────── */
import express, { Request, Response, NextFunction } from 'express';
import { trace } from '@opentelemetry/api';
import { configureRoutes } from './routes';
import swaggerUi from 'swagger-ui-express';
import swaggerSpec from './docs/swagger';
<<<<<<< HEAD
import cors from 'cors';

async function main() {
  try {
    otelSDK.start();
    console.log('✅ OpenTelemetry tracing & metrics initialized');
  } catch (err) {
    console.error('❌ OpenTelemetry failed to initialize:', err);
  }

  /* ──────────── Express application (AFTER SDK.start()) ──────────── */
  const tracer = trace.getTracer('backend');
  const app = express();

  // CORS configuration
  const corsOptions = {
    origin: 'http://localhost:5173', // Explicit origin
    credentials: true,
    methods: ['GET', 'POST', 'PUT', 'DELETE', 'OPTIONS', 'PATCH'], 
    allowedHeaders: ['Content-Type', 'Authorization'],
    exposedHeaders: ['Authorization']
  };

  app.use(cors(corsOptions));

  const port = process.env.PORT || 5000;

  /* Body parsers */
  app.use(express.json({ limit: '1mb' }));
  app.use(express.urlencoded({ extended: true }));

  /* Pipeline‑wide span for each request */
  app.use((req: Request, res: Response, next: NextFunction) => {
    const span = tracer.startSpan('request.pipeline', {
      attributes: {
        'http.method': req.method,
        'http.target': req.originalUrl,
      },
    });

    res.on('finish', () => {
      span.setAttribute('http.status_code', res.statusCode);
      span.setAttribute('http.response.headers', JSON.stringify(res.getHeaders()));
      span.end();
    });

    next();
=======
import * as httpProxyMiddleware from 'http-proxy-middleware'; // New namespace import
import { ClientRequest, IncomingMessage, ServerResponse } from 'http';
import * as net from 'net'; // Added for net.Socket

const tracer = trace.getTracer('backend');
const app = express();
const port = Number(process.env.PORT) || 5000;

/* Body parsers */
app.use(express.json({ limit: '1mb' }));
app.use(express.urlencoded({ extended: true }));

/* Pipeline‑wide span for each request */
app.use((req: Request, res: Response, next: NextFunction) => {
  const span = tracer.startSpan('request.pipeline', {
    attributes: {
      'http.method': req.method,
      'http.target': req.originalUrl,
    },
  });

  res.on('finish', () => {
    span.setAttribute('http.status_code', res.statusCode);
    span.setAttribute('http.response.headers', JSON.stringify(res.getHeaders()));
    span.end();
>>>>>>> 17dc651a
  });
  app.use('/uploads/avatars', express.static('uploads/avatars'));

<<<<<<< HEAD
  /* Swagger & feature routes */
  app.use('/api-docs', swaggerUi.serve, swaggerUi.setup(swaggerSpec));
  app.use('/v1/api', configureRoutes());
=======
  next();
});

/* Git proxy middleware */
// Use a direct type assertion to any to bypass all type checking on the options
const gitProxyOptions = {
  target: 'http://git-server:80/git',
  changeOrigin: true,
  // Fix: Use a function that returns the original path unchanged instead of false
  pathRewrite: (path: string) => path, // This keeps the original path as-is
  // @ts-ignore - onProxyReq is a valid option in http-proxy-middleware but TypeScript doesn't recognize it
  onProxyReq: (proxyReq: ClientRequest, req: IncomingMessage, res: ServerResponse) => {
    console.log(`Proxying Git request: ${req.method} ${req.url} to http://git-server:80${proxyReq.path}`);
  },
  // @ts-ignore - onError is a valid option in http-proxy-middleware but TypeScript doesn't recognize it  
  onError: (err: Error, req: IncomingMessage, res: ServerResponse | net.Socket) => {
    console.error('Git proxy error:', err);

    if (res instanceof ServerResponse) {
      if (!res.headersSent) {
         res.writeHead(500, {
           'Content-Type': 'text/plain'
         });
      }
    }
    
    if (!res.destroyed && res.writable) {
      let canEnd = true;
      if (res instanceof ServerResponse) {
        canEnd = !res.writableEnded;
      }
      if (canEnd) {
        res.end(`Git proxy error: ${err.message}. Make sure the repository exists on the git-server.`);
      }
    }
  },
  // Add response handler to provide better error messages for 404s
  onProxyRes: (proxyRes: IncomingMessage, req: IncomingMessage, res: ServerResponse) => {
    console.log(`Git proxy response: ${proxyRes.statusCode} for ${req.method} ${req.url}`);
    
    if (proxyRes.statusCode === 404) {
      const repoPath = req.url?.split('?')[0];
      console.warn(`Repository not found: ${repoPath}`);
    }
  }
} as any; // Use 'as any' to completely bypass type checking for the entire options object

app.use('/git', httpProxyMiddleware.createProxyMiddleware(gitProxyOptions));

/* Swagger & feature routes */
app.use('/api-docs', swaggerUi.serve, swaggerUi.setup(swaggerSpec));
app.use('/v1/api', configureRoutes());
>>>>>>> 17dc651a

  /* Start server */
  const server = app.listen(port, () => {
    console.log(`🚀 Server running at http://localhost:${port}`);
    console.log(`📄 API Docs     at http://localhost:${port}/api-docs`);
  });

  /* Graceful shutdown */
  async function shutdown() {
    console.log('Shutting down…');
    await otelSDK.shutdown();
    server.close(() => process.exit(0));
  }
  process.on('SIGTERM', shutdown);
  process.on('SIGINT', shutdown);
}

// Run the main function
main();<|MERGE_RESOLUTION|>--- conflicted
+++ resolved
@@ -74,8 +74,10 @@
 import { configureRoutes } from './routes';
 import swaggerUi from 'swagger-ui-express';
 import swaggerSpec from './docs/swagger';
-<<<<<<< HEAD
 import cors from 'cors';
+import * as httpProxyMiddleware from 'http-proxy-middleware'; // New namespace import
+import { ClientRequest, IncomingMessage, ServerResponse } from 'http';
+import * as net from 'net'; // Added for net.Socket
 
 async function main() {
   try {
@@ -122,43 +124,12 @@
     });
 
     next();
-=======
-import * as httpProxyMiddleware from 'http-proxy-middleware'; // New namespace import
-import { ClientRequest, IncomingMessage, ServerResponse } from 'http';
-import * as net from 'net'; // Added for net.Socket
-
-const tracer = trace.getTracer('backend');
-const app = express();
-const port = Number(process.env.PORT) || 5000;
-
-/* Body parsers */
-app.use(express.json({ limit: '1mb' }));
-app.use(express.urlencoded({ extended: true }));
-
-/* Pipeline‑wide span for each request */
-app.use((req: Request, res: Response, next: NextFunction) => {
-  const span = tracer.startSpan('request.pipeline', {
-    attributes: {
-      'http.method': req.method,
-      'http.target': req.originalUrl,
-    },
-  });
-
-  res.on('finish', () => {
-    span.setAttribute('http.status_code', res.statusCode);
-    span.setAttribute('http.response.headers', JSON.stringify(res.getHeaders()));
-    span.end();
->>>>>>> 17dc651a
   });
   app.use('/uploads/avatars', express.static('uploads/avatars'));
 
-<<<<<<< HEAD
-  /* Swagger & feature routes */
-  app.use('/api-docs', swaggerUi.serve, swaggerUi.setup(swaggerSpec));
-  app.use('/v1/api', configureRoutes());
-=======
-  next();
-});
+/* Swagger & feature routes */
+app.use('/api-docs', swaggerUi.serve, swaggerUi.setup(swaggerSpec));
+app.use('/v1/api', configureRoutes());
 
 /* Git proxy middleware */
 // Use a direct type assertion to any to bypass all type checking on the options
@@ -209,23 +180,21 @@
 /* Swagger & feature routes */
 app.use('/api-docs', swaggerUi.serve, swaggerUi.setup(swaggerSpec));
 app.use('/v1/api', configureRoutes());
->>>>>>> 17dc651a
-
-  /* Start server */
-  const server = app.listen(port, () => {
-    console.log(`🚀 Server running at http://localhost:${port}`);
-    console.log(`📄 API Docs     at http://localhost:${port}/api-docs`);
-  });
-
-  /* Graceful shutdown */
-  async function shutdown() {
-    console.log('Shutting down…');
-    await otelSDK.shutdown();
-    server.close(() => process.exit(0));
-  }
-  process.on('SIGTERM', shutdown);
-  process.on('SIGINT', shutdown);
+
+/* Start server */
+const server = app.listen(port, () => {
+  console.log(`🚀 Server running at http://localhost:${port}`);
+  console.log(`📄 API Docs     at http://localhost:${port}/api-docs`);
+});
+
+/* Graceful shutdown */
+async function shutdown() {
+  console.log('Shutting down…');
+  await otelSDK.shutdown();
+  server.close(() => process.exit(0));
 }
+
+} // <-- Add this to close the main() function
 
 // Run the main function
 main();