import 'reflect-metadata';

/* ──────────── OpenTelemetry bootstrap (BEFORE Express) ──────────── */
import { NodeSDK } from '@opentelemetry/sdk-node';
import { getNodeAutoInstrumentations } from '@opentelemetry/auto-instrumentations-node';
import { OTLPTraceExporter } from '@opentelemetry/exporter-trace-otlp-http';
import { OTLPMetricExporter } from '@opentelemetry/exporter-metrics-otlp-http';
import { resourceFromAttributes } from '@opentelemetry/resources';
import { SemanticResourceAttributes as SRA } from '@opentelemetry/semantic-conventions';
import { PeriodicExportingMetricReader } from '@opentelemetry/sdk-metrics';
import { HttpInstrumentation } from '@opentelemetry/instrumentation-http';
import { ExpressInstrumentation, ExpressRequestInfo } from '@opentelemetry/instrumentation-express';
import { PrismaInstrumentation } from '@prisma/instrumentation';
import { Span } from '@opentelemetry/api';

/* === Resource descriptor === */
const resource = resourceFromAttributes({
  [SRA.SERVICE_NAME]: 'backend',
  [SRA.SERVICE_VERSION]: '1.0.0',
  'deployment.environment': process.env.NODE_ENV ?? 'development',
});

/* === Exporters === */
const traceExporter = new OTLPTraceExporter({
  url: 'http://otel-collector:4318/v1/traces',
});
const metricExporter = new OTLPMetricExporter({
  url: 'http://otel-collector:4318/v1/metrics',
});

/* === Metric reader === */
const metricReader = new PeriodicExportingMetricReader({
  exporter: metricExporter,
  exportIntervalMillis: 60_000,
});

/* === HTTP & Express instrumentation with rich hooks === */
const expressInstr = new ExpressInstrumentation({
  spanNameHook: (info: ExpressRequestInfo): string => {
    const method = (info.request as any)?.method ?? '';
    return `${method} ${info.route}`;
  },
  requestHook(span: Span, info: ExpressRequestInfo): void {
    const req = info.request as import('express').Request;
    span.setAttribute('http.request.headers', JSON.stringify(req.headers));
    span.setAttribute('http.req.query', JSON.stringify(req.query));
    span.setAttribute('http.req.params', JSON.stringify(req.params));

    if (req.body && Object.keys(req.body).length > 0) {
      span.setAttribute('http.request.body', JSON.stringify(req.body).slice(0, 4_096));
    }
  },
});

const httpInstr = new HttpInstrumentation();
const prismaInstr = new PrismaInstrumentation();

/* === Build & start the SDK (sync in SDK v2) === */
export const otelSDK = new NodeSDK({
  resource,
  traceExporter,
  metricReader,
  instrumentations: [
    httpInstr,
    expressInstr,
    prismaInstr,
    getNodeAutoInstrumentations(), // DB & other libraries
  ],
});

/* ──────────── Express-related imports (AFTER OTEL init code) ──────────── */
import express, { Request, Response, NextFunction } from 'express';
import { trace } from '@opentelemetry/api';
import { configureRoutes } from './routes';
import swaggerUi from 'swagger-ui-express';
import swaggerSpec from './docs/swagger';
import cors from 'cors';
import * as httpProxyMiddleware from 'http-proxy-middleware'; // New namespace import
import { ClientRequest, IncomingMessage, ServerResponse } from 'http';
import * as net from 'net'; // Added for net.Socket

async function main() {
  try {
    otelSDK.start();
    console.log('✅ OpenTelemetry tracing & metrics initialized');
  } catch (err) {
    console.error('❌ OpenTelemetry failed to initialize:', err);
  }

  /* ──────────── Express application (AFTER SDK.start()) ──────────── */
  const tracer = trace.getTracer('backend');
  const app = express();

  // CORS configuration
  const corsOptions = {
<<<<<<< HEAD
    origin: 'http://localhost:5173', // Explicit origin
    credentials: true,
    methods: ['GET', 'POST', 'PUT', 'DELETE', 'OPTIONS', 'PATCH'], 
    allowedHeaders: ['Content-Type', 'Authorization'],
=======
    origin: '*', // Allow all origins
    credentials: true,
    methods: ['GET', 'POST', 'PUT', 'DELETE', 'OPTIONS', 'PATCH'], 
    allowedHeaders: '*', // Allow all headers
>>>>>>> 47fca26a
    exposedHeaders: ['Authorization']
  };

  app.use(cors(corsOptions));

  const port = process.env.PORT || 5000;

  /* Body parsers */
  app.use(express.json({ limit: '1mb' }));
  app.use(express.urlencoded({ extended: true }));

  /* Pipeline‑wide span for each request */
  app.use((req: Request, res: Response, next: NextFunction) => {
    const span = tracer.startSpan('request.pipeline', {
      attributes: {
        'http.method': req.method,
        'http.target': req.originalUrl,
      },
    });

    res.on('finish', () => {
      span.setAttribute('http.status_code', res.statusCode);
      span.setAttribute('http.response.headers', JSON.stringify(res.getHeaders()));
      span.end();
    });

    next();
  });
  app.use('/uploads/avatars', express.static('uploads/avatars'));

/* Swagger & feature routes */
app.use('/api-docs', swaggerUi.serve, swaggerUi.setup(swaggerSpec));
app.use('/v1/api', configureRoutes());

/* Git proxy middleware */
// Use a direct type assertion to any to bypass all type checking on the options
const gitProxyOptions = {
  target: 'http://git-server:80/git',
  changeOrigin: true,
  // Fix: Use a function that returns the original path unchanged instead of false
  pathRewrite: (path: string) => path, // This keeps the original path as-is
  // @ts-ignore - onProxyReq is a valid option in http-proxy-middleware but TypeScript doesn't recognize it
  onProxyReq: (proxyReq: ClientRequest, req: IncomingMessage, res: ServerResponse) => {
    console.log(`Proxying Git request: ${req.method} ${req.url} to http://git-server:80${proxyReq.path}`);
  },
  // @ts-ignore - onError is a valid option in http-proxy-middleware but TypeScript doesn't recognize it  
  onError: (err: Error, req: IncomingMessage, res: ServerResponse | net.Socket) => {
    console.error('Git proxy error:', err);

    if (res instanceof ServerResponse) {
      if (!res.headersSent) {
         res.writeHead(500, {
           'Content-Type': 'text/plain'
         });
      }
    }
    
    if (!res.destroyed && res.writable) {
      let canEnd = true;
      if (res instanceof ServerResponse) {
        canEnd = !res.writableEnded;
      }
      if (canEnd) {
        res.end(`Git proxy error: ${err.message}. Make sure the repository exists on the git-server.`);
      }
    }
  },
  // Add response handler to provide better error messages for 404s
  onProxyRes: (proxyRes: IncomingMessage, req: IncomingMessage, res: ServerResponse) => {
    console.log(`Git proxy response: ${proxyRes.statusCode} for ${req.method} ${req.url}`);
    
    if (proxyRes.statusCode === 404) {
      const repoPath = req.url?.split('?')[0];
      console.warn(`Repository not found: ${repoPath}`);
    }
  }
} as any; // Use 'as any' to completely bypass type checking for the entire options object

app.use('/git', httpProxyMiddleware.createProxyMiddleware(gitProxyOptions));

/* Swagger & feature routes */
app.use('/api-docs', swaggerUi.serve, swaggerUi.setup(swaggerSpec));
app.use('/v1/api', configureRoutes());

/* Start server */
const server = app.listen(port, () => {
  console.log(`🚀 Server running at http://localhost:${port}`);
  console.log(`📄 API Docs     at http://localhost:${port}/api-docs`);
});

/* Graceful shutdown */
async function shutdown() {
  console.log('Shutting down…');
  await otelSDK.shutdown();
  server.close(() => process.exit(0));
}

} // <-- Add this to close the main() function

// Run the main function
main();<|MERGE_RESOLUTION|>--- conflicted
+++ resolved
@@ -93,17 +93,10 @@
 
   // CORS configuration
   const corsOptions = {
-<<<<<<< HEAD
-    origin: 'http://localhost:5173', // Explicit origin
-    credentials: true,
-    methods: ['GET', 'POST', 'PUT', 'DELETE', 'OPTIONS', 'PATCH'], 
-    allowedHeaders: ['Content-Type', 'Authorization'],
-=======
     origin: '*', // Allow all origins
     credentials: true,
     methods: ['GET', 'POST', 'PUT', 'DELETE', 'OPTIONS', 'PATCH'], 
     allowedHeaders: '*', // Allow all headers
->>>>>>> 47fca26a
     exposedHeaders: ['Authorization']
   };
 
