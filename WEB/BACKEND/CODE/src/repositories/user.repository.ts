import { Prisma, PrismaClient, users, repository, repository_access, RepositoryAccess } from '@prisma/client';
import { injectable, inject } from 'inversify';
import { TYPES } from '../di/types';
import { ApiResponse, ResponseStatus } from '../DTO/apiResponse.DTO';

// Type for repository with access information
type RepositoryWithAccess = repository & {
    access_level: RepositoryAccess | 'owner';
    is_owner: boolean;
};

// Type for user with included relations
type UserWithRelations = users & {
    repository?: repository[];
    repository_access?: (repository_access & { repository: repository })[];
    all_repositories?: RepositoryWithAccess[];
    [key: string]: any;
};

@injectable()
export class UserRepository {
    prisma: PrismaClient;

    private userRelationMap: { [tableName: string]: keyof Prisma.usersInclude } = {
        'repositories': 'repository',
        'all_repositories': 'repository', // Will be handled specially
        'repository_accesses': 'repository_access',
        'issues': 'issue',
        'pull_requests': 'pull_request',
        'issue_comments': 'issue_comment',
        'pull_request_comments': 'pull_request_comment',
    };

    constructor(@inject(TYPES.PrismaClient) prisma: PrismaClient) {
        console.log("user repo called");
        this.prisma = prisma;
    }

    async findById(
        id: number,
        tableNamesToInclude?: string[]
    ): Promise<ApiResponse<users | null>> {
        try {
            let includeRelations: Prisma.usersInclude | undefined = undefined;
            let hasAllRepositories = false;

            if (tableNamesToInclude && tableNamesToInclude.length > 0) {
                includeRelations = {};
                for (const tableName of tableNamesToInclude) {
<<<<<<< HEAD
                    const relationName = this.userRelationMap[tableName];
                    if (relationName) {
                        // Special handling for repositories: exclude archived
                        if (relationName === 'repository') {
                            includeRelations[relationName] = {
                                where: { archived: false }
                            };
                        } else {
                            includeRelations[relationName] = true;
                        }
=======
                    if (tableName === 'all_repositories') {
                        hasAllRepositories = true;
                        // Include both repository and repository_access relations
                        includeRelations['repository'] = true;
                        includeRelations['repository_access'] = {
                            include: {
                                repository: true
                            }
                        };
>>>>>>> 17dc651a
                    } else {
                        const relationName = this.userRelationMap[tableName];
                        if (relationName) {
                            includeRelations[relationName] = true;
                        } else {
                            console.warn(`Warning: Table name "${tableName}" is not a valid relation for users model and will be ignored.`);
                        }
                    }
                }
            }

            const user = await this.prisma.users.findUnique({
                where: { id: id },
                include: includeRelations,
            }) as UserWithRelations | null;

            if (user) {
                // If all_repositories was requested, transform the data
                if (hasAllRepositories) {
                    const ownedRepos = user.repository || [];
                    const accessRepos = (user.repository_access || []).map((access: repository_access & { repository: repository }): RepositoryWithAccess => ({
                        ...access.repository,
                        access_level: access.access_level,
                        is_owner: false
                    }));
                    
                    const ownedReposWithFlag: RepositoryWithAccess[] = ownedRepos.map((repo: repository): RepositoryWithAccess => ({
                        ...repo,
                        access_level: 'owner' as const,
                        is_owner: true
                    }));

                    // Combine and remove duplicates (in case user owns and has access to same repo)
                    const allRepositories: RepositoryWithAccess[] = [...ownedReposWithFlag];
                    accessRepos.forEach((accessRepo: RepositoryWithAccess) => {
                        if (!ownedRepos.some((ownedRepo: repository) => ownedRepo.id === accessRepo.id)) {
                            allRepositories.push(accessRepo);
                        }
                    });

                    user.all_repositories = allRepositories;
                }

                return {
                    status: ResponseStatus.SUCCESS,
                    message: 'User found',
                    data: user,
                };
            } else {
                return {
                    status: ResponseStatus.FAILED,
                    message: 'User not found',
                    data: null,
                };
            }
        } catch (error) {
            console.error('Error in UserRepository.findById:', error);
            return {
                status: ResponseStatus.FAILED,
                message: 'Error fetching user',
                error: (error as Error).message,
            };
        }
    }

    async findByUsername2(
        username: string,
        tableNamesToInclude?: string[]
    ): Promise<ApiResponse<users | null>> {
        try {
            let includeRelations: Prisma.usersInclude | undefined = undefined;

            if (tableNamesToInclude && tableNamesToInclude.length > 0) {
                includeRelations = {};
                for (const tableName of tableNamesToInclude) {
                    const relationName = this.userRelationMap[tableName];
                    if (relationName) {
                        includeRelations[relationName] = true;
                    } else {
                        console.warn(`Warning: Table name "${tableName}" is not a valid relation for users model and will be ignored.`);
                    }
                }
            }

            const user = await this.prisma.users.findUnique({
                where: { username: username },
                include: includeRelations,
            });
            
            if (user) {
                return {
                    status: ResponseStatus.SUCCESS,
                    message: 'User found',
                    data: user,
                };
            } else {
                return {
                    status: ResponseStatus.FAILED,
                    message: 'User not found',
                    data: null,
                };
            }
        } catch (error) {
            console.error('Error in UserRepository.findByUsername:', error);
            return {
                status: ResponseStatus.FAILED,
                message: 'Error fetching user by username',
                error: (error as Error).message,
            };
        }
    }

    /**
     * Finds a user by ID and includes specified related data based on the userRelationMap.
     * @param id User ID
     * @param relationNames Array of relation names (keys from userRelationMap) to include.
     * @returns ApiResponse with the user data (including relations) or error.
     */
    async findByIdWithRelations(
        id: number,
        relationNames?: string[]
    ): Promise<ApiResponse<users | null>> {
        try {
            let includeRelations: Prisma.usersInclude | undefined = undefined;

            if (relationNames && relationNames.length > 0) {
                includeRelations = {};
                for (const name of relationNames) {
                    const relationKey = this.userRelationMap[name];
                    if (relationKey) {
                        includeRelations[relationKey] = true;
                    } else {
                        console.warn(`Warning: Relation name "${name}" is not valid for the users model and will be ignored.`);
                    }
                }
                // Ensure includeRelations is not an empty object if no valid names were provided
                if (Object.keys(includeRelations).length === 0) {
                    includeRelations = undefined;
                }
            }

            console.log(`Finding user ${id} with relations:`, includeRelations);

            const user = await this.prisma.users.findUnique({
                where: { id: id },
                include: includeRelations,
            });

            if (user) {
                return {
                    status: ResponseStatus.SUCCESS,
                    message: 'User found with specified relations',
                    data: user,
                };
            } else {
                return {
                    status: ResponseStatus.FAILED,
                    message: 'User not found',
                    data: null,
                };
            }
        } catch (error) {
            console.error(`Error in UserRepository.findByIdWithRelations (ID: ${id}):`, error);
            return {
                status: ResponseStatus.FAILED,
                message: 'Error fetching user with relations',
                error: (error as Error).message,
            };
        }
    }

    /**
     * Get all users with optional related data
     * @param tableNamesToInclude Optional array of related table names to include
     * @returns ApiResponse with array of user objects or error
     */
    async getAllUsers(
        tableNamesToInclude?: string[]
    ): Promise<ApiResponse<users[]>> {
        try {
            let includeRelations: Prisma.usersInclude | undefined = undefined;

            if (tableNamesToInclude && tableNamesToInclude.length > 0) {
                includeRelations = {};
                for (const tableName of tableNamesToInclude) {
                    const relationName = this.userRelationMap[tableName];
                    if (relationName) {
                        includeRelations[relationName] = true;
                    } else {
                        console.warn(`Warning: Table name "${tableName}" is not a valid relation for users model and will be ignored.`);
                    }
                }
            }

            const allUsers = await this.prisma.users.findMany({
                include: includeRelations,
            });

            return {
                status: ResponseStatus.SUCCESS,
                message: 'Users retrieved successfully',
                data: allUsers,
            };
        } catch (error) {
            console.error('Error in UserRepository.getAllUsers:', error);
            return {
                status: ResponseStatus.FAILED,
                message: 'Error fetching users',
                error: (error as Error).message,
            };
        }
    }

    async createUser(data: Prisma.usersCreateInput): Promise<ApiResponse<users>> { 
        try {
            const newUser = await this.prisma.users.create({
                data,
            });
            return {
                status: ResponseStatus.SUCCESS,
                message: 'User created successfully',
                data: newUser,
            };
        } catch (error) {
            console.error('Error in UserRepository.createUser:', error);
            return {
                status: ResponseStatus.FAILED,
                message: 'Error creating user',
                error: (error as Error).message,
            };
        }
    }

    async updateUser(
        id: number,
        data: Prisma.usersUpdateInput
    ): Promise<ApiResponse<users | null>> { 
        try {
            const updatedUser = await this.prisma.users.update({
                where: { id: id },
                data,
            });
            return {
                status: ResponseStatus.SUCCESS,
                message: 'User updated successfully',
                data: updatedUser,
            };
        } catch (error) {
            console.error('Error in UserRepository.updateUser:', error);
            return {
                status: ResponseStatus.FAILED,
                message: 'Error updating user',
                error: (error as Error).message,
            };
        }
    }

    async deleteUser(id: number): Promise<ApiResponse<users | null>> { // Use ApiResponse as return type
        try {
            const deletedUser = await this.prisma.users.delete({
                where: { id: id },
            });
            return {
                status: ResponseStatus.SUCCESS,
                message: 'User deleted successfully',
                data: deletedUser,
            };
        } catch (error) {
            console.error('Error in UserRepository.deleteUser:', error);
            return {
                status: ResponseStatus.FAILED,
                message: 'Error deleting user',
                error: (error as Error).message,
            };
        }
    }
    // user.repository.ts

    async findByUsername(username: string): Promise<users | null> {
        return this.prisma.users.findUnique({
            where: { username }
        });
    }
    
    async findByEmail(email: string): Promise<users | null> {
        return this.prisma.users.findUnique({
            where: { email }
        });
    }

    async getUserByEmail(email: string): Promise<users | null> {
        return this.prisma.users.findUnique({
            where: { email }
        });
    }

    async suspendUnsuspendUser(id: number, suspend: boolean): Promise<ApiResponse<users | null>> {
        try {
            const updatedUser = await this.prisma.users.update({
                where: { id },
                data: { suspended: suspend }
            });
            return {
                status: ResponseStatus.SUCCESS,
                message: suspend
                    ? 'User suspended successfully'
                    : 'User unsuspended successfully',
                data: updatedUser
            };
        } catch (error) {
            console.error('Error in UserRepository.suspendUnsuspendUser:', error);
            return {
                status: ResponseStatus.FAILED,
                message: 'Error updating user suspension status',
                error: (error as Error).message
            };
        }
    }
}<|MERGE_RESOLUTION|>--- conflicted
+++ resolved
@@ -47,18 +47,6 @@
             if (tableNamesToInclude && tableNamesToInclude.length > 0) {
                 includeRelations = {};
                 for (const tableName of tableNamesToInclude) {
-<<<<<<< HEAD
-                    const relationName = this.userRelationMap[tableName];
-                    if (relationName) {
-                        // Special handling for repositories: exclude archived
-                        if (relationName === 'repository') {
-                            includeRelations[relationName] = {
-                                where: { archived: false }
-                            };
-                        } else {
-                            includeRelations[relationName] = true;
-                        }
-=======
                     if (tableName === 'all_repositories') {
                         hasAllRepositories = true;
                         // Include both repository and repository_access relations
@@ -68,7 +56,6 @@
                                 repository: true
                             }
                         };
->>>>>>> 17dc651a
                     } else {
                         const relationName = this.userRelationMap[tableName];
                         if (relationName) {
