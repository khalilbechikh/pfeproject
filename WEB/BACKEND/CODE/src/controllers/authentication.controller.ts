--- conflicted
+++ resolved
@@ -2,15 +2,12 @@
 import { injectable, inject } from "inversify";
 import { AuthService } from "../services/auth.service";
 import jwt from 'jsonwebtoken';
-<<<<<<< HEAD
-=======
 import { ResponseStatus } from "../DTO/apiResponse.DTO";
 import {TYPES} from "../di/types";
->>>>>>> 0f673e10
 
 const JWT_SECRET = process.env.JWT_SECRET || 'your_secret_key_here';
 
-enum ResponseStatus {
+enum ResponseStatus2 {
     SUCCESS = "success",
     FAILED = "failed",
     WARNING = "warning"
@@ -28,14 +25,14 @@
 
     // Update the formatWarningResponse method
 private formatWarningResponse(message: string): { 
-    status: ResponseStatus, 
+    status: ResponseStatus2, 
     message: string, 
     code: CustomSuccessCode
 } {
     // Handle username already exists
     if (message.includes('Username already taken')) {
         return {
-            status: ResponseStatus.WARNING,
+            status: ResponseStatus2.WARNING,
             message: 'Username already taken. Please choose a different username.',
             code: CustomSuccessCode.BUSINESS_RULE_WARNING
         };
@@ -44,7 +41,7 @@
     // Handle email already exists
     if (message.includes('Email already registered')) {
         return {
-            status: ResponseStatus.WARNING,
+            status: ResponseStatus2.WARNING,
             message: 'Email already in use. Please use a different email or login.',
             code: CustomSuccessCode.BUSINESS_RULE_WARNING
         };
@@ -55,7 +52,7 @@
         // Handle invalid password format
         if (message.includes('password') || message.includes('Password')) {
             return {
-                status: ResponseStatus.WARNING,
+                status: ResponseStatus2.WARNING,
                 message: 'Password must contain uppercase, lowercase, numbers and special characters',
                 code: CustomSuccessCode.VALIDATION_WARNING
             };
@@ -64,7 +61,7 @@
         // Handle user not found (login)
         if (message.includes('not found') || message.includes('does not exist')) {
             return {
-                status: ResponseStatus.WARNING,
+                status: ResponseStatus2.WARNING,
                 message: 'User not found. Please check your credentials or sign up.',
                 code: CustomSuccessCode.BUSINESS_RULE_WARNING
             };
@@ -73,7 +70,7 @@
         // Handle incorrect password (login)
         if (message.includes('Invalid password') || message.includes('incorrect password')) {
             return {
-                status: ResponseStatus.WARNING,
+                status: ResponseStatus2.WARNING,
                 message: 'Incorrect password. Please try again.',
                 code: CustomSuccessCode.BUSINESS_RULE_WARNING
             };
@@ -81,7 +78,7 @@
 
         // Default case
         return {
-            status: ResponseStatus.WARNING,
+            status: ResponseStatus2.WARNING,
             message: message,
             code: CustomSuccessCode.PARTIAL_SUCCESS
         };
