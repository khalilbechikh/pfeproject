import { Router } from 'express';
import { configureUserRoutes } from './user.routes';

import { authenticationRoutes } from './authentication.routes';
import { configureRepositoryRoutes } from './repository.routes';
import folderPreviewRoutes from './folder.preview.routes'; // Import the new routes
import { configurePullRequestRoutes } from './pullRequest.routes'; // Import pull request routes
import issueRoutes from './issue.routes'; // Import issue routes default 
import repositoryAccessController  from './repository_access.routes'; 
import twoFactorAuthRouter from './2fa.routes'; // Import 2FA routes
import adminRouter from './admin.routes'; // Import admin routes

export const configureRoutes = (): Router => {
    const router = Router();

    router.use('/users', configureUserRoutes());
    // router.use('/git', configureGitRoutes());
    router.use('', authenticationRoutes());
    router.use('/repositories', configureRepositoryRoutes());
    router.use('/preview', folderPreviewRoutes); // Use the new routes with a base path like '/preview'
    router.use('/pull-requests', configurePullRequestRoutes()); // Add pull request routes
    router.use('/issues', issueRoutes); // Use the imported issue router directly
    router.use('/2fa', twoFactorAuthRouter); // Add 2FA routes
<<<<<<< HEAD
    router.use('/repository-access', repositoryAccessController); // Add repository access routes
=======
    router.use('/admin', adminRouter); // Add admin routes

>>>>>>> 540d5170
    return router;
};<|MERGE_RESOLUTION|>--- conflicted
+++ resolved
@@ -21,11 +21,8 @@
     router.use('/pull-requests', configurePullRequestRoutes()); // Add pull request routes
     router.use('/issues', issueRoutes); // Use the imported issue router directly
     router.use('/2fa', twoFactorAuthRouter); // Add 2FA routes
-<<<<<<< HEAD
     router.use('/repository-access', repositoryAccessController); // Add repository access routes
-=======
     router.use('/admin', adminRouter); // Add admin routes
 
->>>>>>> 540d5170
     return router;
 };