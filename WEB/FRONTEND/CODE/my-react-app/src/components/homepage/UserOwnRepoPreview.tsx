--- conflicted
+++ resolved
@@ -2410,10 +2410,7 @@
                                                         <option value="vb">VB</option>
                                                         <option value="powershell">PowerShell</option>
                                                         <option value="coffeescript">CoffeeScript</option>
-<<<<<<< HEAD
                                                         <option value="fsharp">FSharp</option>
-=======
->>>>>>> 1c100067
                                                         <option value="lisp">Lisp</option>
                                                         <option value="assembly">Assembly</option>
                                                         <option value="pascal">Pascal</option>
@@ -2438,7 +2435,6 @@
                                                         <option value="svelte">Svelte</option>
                                                         <option value="javascriptreact">JavaScript React (JSX)</option>
                                                         <option value="typescriptreact">TypeScript React (TSX)</option>
-<<<<<<< HEAD
                                                         <option value="fortran">Fortran</option>
                                                         <option value="ada">Ada</option>
                                                         <option value="perl6">Perl 6</option>
@@ -2510,8 +2506,6 @@
                                                         <option value="yacc">Yacc</option>
                                                         <option value="zephir">Zephir</option>
                                                         <option value="zimpl">Zimpl</option>
-=======
->>>>>>> 1c100067
                                                         {/* Add more as needed */}
                                                     </select>
                                                 </div>
